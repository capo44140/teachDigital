--- conflicted
+++ resolved
@@ -1,8 +1,4 @@
-<<<<<<< HEAD
 import ApiService from '../apiService.js';
-=======
-import { apiService } from '../apiService.js';
->>>>>>> fea3e339
 import { HashService } from '../hashService.js';
 
 /**
@@ -20,7 +16,6 @@
    */
   static async verifyPin(profileId, inputPin) {
     try {
-<<<<<<< HEAD
       if (!profileId || !inputPin) {
         console.log('❌ ProfileId ou PIN manquant');
         return false;
@@ -34,24 +29,17 @@
 
       if (response.success) {
         console.log('✅ Code PIN vérifié avec succès');
-        return true;
+        return response.data.isValid || true;
       } else {
         console.log('❌ Code PIN incorrect');
         return false;
       }
-=======
-      const response = await apiService.request(`/api/profiles/${profileId}/pin`, {
-        method: 'GET'
-      });
-      return response.success ? response.data : null;
->>>>>>> fea3e339
     } catch (error) {
       console.error('❌ Erreur lors de la vérification du code PIN:', error);
       return false;
     }
   }
   
-<<<<<<< HEAD
   /**
    * Mettre à jour le code PIN via l'API backend
    * @param {number} profileId - ID du profil
@@ -59,9 +47,6 @@
    * @param {string} currentPin - Code PIN actuel (optionnel mais recommandé)
    * @returns {Promise<Object>} - Résultat de la mise à jour
    */
-=======
-  // Mettre à jour le code PIN d'un profil avec hachage sécurisé
->>>>>>> fea3e339
   static async updatePin(profileId, newPin, currentPin = null) {
     try {
       // Valider le format du code PIN
@@ -69,7 +54,6 @@
       if (!validation.isValid) {
         throw new Error(validation.message);
       }
-<<<<<<< HEAD
 
       // Appeler l'endpoint API backend: PUT /api/profiles/:id/pin
       const response = await ApiService.request(`/api/profiles/${profileId}/pin`, {
@@ -82,19 +66,6 @@
         return response.data || {};
       } else {
         throw new Error(response.message || 'Impossible de mettre à jour le code PIN');
-=======
-      
-      const response = await apiService.request(`/api/profiles/${profileId}/pin`, {
-        method: 'PUT',
-        body: JSON.stringify({ newPin, currentPin })
-      });
-      
-      if (response.success) {
-        console.log('✅ Code PIN mis à jour avec succès');
-        return response.data.pin;
-      } else {
-        throw new Error(response.message || 'Erreur lors de la mise à jour du code PIN');
->>>>>>> fea3e339
       }
     } catch (error) {
       console.error('❌ Erreur lors de la mise à jour du code PIN:', error);
@@ -102,40 +73,10 @@
     }
   }
   
-<<<<<<< HEAD
   /**
    * Récupérer le code PIN par défaut (pour l'affichage)
    * @returns {Promise<string>} - Code PIN par défaut
    */
-=======
-  // Vérifier un code PIN avec hachage sécurisé
-  static async verifyPin(profileId, inputPin) {
-    try {
-      const response = await apiService.request(`/api/profiles/${profileId}/pin`, {
-        method: 'POST',
-        body: JSON.stringify({ pin: inputPin })
-      });
-      
-      if (response.success) {
-        const isValid = response.data.isValid;
-        if (isValid) {
-          console.log('✅ Code PIN vérifié avec succès');
-        } else {
-          console.log('❌ Code PIN incorrect');
-        }
-        return isValid;
-      } else {
-        console.log('❌ Aucun code PIN trouvé pour ce profil');
-        return false;
-      }
-    } catch (error) {
-      console.error('Erreur lors de la vérification du code PIN:', error);
-      return false;
-    }
-  }
-  
-  // Récupérer le code PIN par défaut (pour les admins) - NON HACHÉ pour l'affichage
->>>>>>> fea3e339
   static async getDefaultPin() {
     try {
       // Le code PIN par défaut est '1234'
@@ -149,7 +90,6 @@
     }
   }
   
-<<<<<<< HEAD
   /**
    * Valider le format d'un code PIN
    * @param {string} pin - Code PIN à valider
@@ -157,29 +97,6 @@
    */
   static validatePin(pin) {
     return HashService.validatePinFormat(pin);
-=======
-  // Initialiser le code PIN par défaut avec hachage
-  static async initializeDefaultPin(profileId = 1) {
-    try {
-      const defaultPin = '1234';
-      
-      // Vérifier si un code PIN existe déjà
-      const existingPin = await this.getPinByProfileId(profileId);
-      
-      if (!existingPin) {
-        await this.updatePin(profileId, defaultPin);
-        console.log('✅ Code PIN par défaut initialisé avec succès');
-      }
-    } catch (error) {
-      console.error('Erreur lors de l\'initialisation du code PIN par défaut:', error);
-      throw error;
-    }
-  }
-  
-  // Générer un code PIN sécurisé
-  static generateSecurePin(length = 4) {
-    return HashService.generateSecurePin(length);
->>>>>>> fea3e339
   }
   
   /**
